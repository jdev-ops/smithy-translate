import $file.scalablytyped
import $ivy.`com.lihaoyi::mill-contrib-bloop:`
import $ivy.`com.lihaoyi::mill-contrib-scalapblib:`
import $ivy.`io.chris-kipp::mill-ci-release::0.1.3`
import $ivy.`com.lewisjkl::header-mill-plugin::0.0.1`
import header._
import io.kipp.mill.ci.release.CiReleaseModule
import io.kipp.mill.ci.release.SonatypeHost
import mill.contrib.scalapblib.ScalaPBModule
import mill.scalalib.scalafmt.ScalafmtModule
import mill._
import mill.modules.Jvm
import mill.scalalib._
import mill.scalajslib.api.ModuleKind
import mill.scalajslib.ScalaJSModule
import mill.scalalib.api.Util._
import mill.scalalib.publish._
import mill.define.Sources
import os._


import scala.Ordering.Implicits._
import coursier.maven.MavenRepository

trait BaseModule extends Module with HeaderModule {
  def millSourcePath: Path = {
    val originalRelativePath = super.millSourcePath.relativeTo(os.pwd)
    os.pwd / "modules" / originalRelativePath
  }

  def includeFileExtensions: List[String] = List("scala", "java")
  def license: HeaderLicense = HeaderLicense.Custom("""|Copyright 2022 Disney Streaming
                                                       |
                                                       |Licensed under the Tomorrow Open Source Technology License, Version 1.0 (the "License");
                                                       |you may not use this file except in compliance with the License.
                                                       |You may obtain a copy of the License at
                                                       |
                                                       |   https://disneystreaming.github.io/TOST-1.0.txt
                                                       |
                                                       |Unless required by applicable law or agreed to in writing, software
                                                       |distributed under the License is distributed on an "AS IS" BASIS,
                                                       |WITHOUT WARRANTIES OR CONDITIONS OF ANY KIND, either express or implied.
                                                       |See the License for the specific language governing permissions and
                                                       |limitations under the License.
                                                       |""".stripMargin)
}

trait BasePublishModule extends BaseModule with CiReleaseModule {
  def artifactName =
    s"smithytranslate-${millModuleSegments.parts.mkString("-")}"

  override def sonatypeHost = Some(SonatypeHost.s01)

  def pomSettings = PomSettings(
    description = "A smithy-translation toolkit",
    organization = "com.disneystreaming.smithy",
    url = "https://github.com/disneystreaming/smithy-translate",
    licenses = Seq(
      License(
        id = "TOST-1.0",
        name = "TOMORROW OPEN SOURCE TECHNOLOGY LICENSE 1.0",
        url = "https://disneystreaming.github.io/TOST-1.0.txt",
        isOsiApproved = false,
        isFsfLibre = false,
        distribution = "repo"
      )
    ),
    versionControl = VersionControl(
      Some("https://github.com/disneystreaming/smithy-translate")
    ),
    developers = Seq(
      Developer(
        "baccata",
        "Olivier Mélois",
        "https://github.com/baccata"
      ),
      Developer(
        "lewisjkl",
        "Jeff Lewis",
        "http://github.com/lewisjkl"
      ),
      Developer(
        "daddykotex",
        "David Francoeur",
        "http://github.com/daddykotex"
      ),
      Developer(
        "yisraelU",
        "Yisrael Union",
        "http://github.com/yisraelU"
      )
    )
  )

  override def javacOptions = T {
    super.javacOptions() ++ Seq(
      "--release",
      "8"
    )
  }
}

trait ScalaVersionModule
    extends mill.scalalib.bsp.ScalaMetalsSupport
    with ScalafmtModule {
  def scalaVersion = T.input("2.13.8")
  def semanticDbVersion = T.input("4.4.34")

  def scalacOptions = T {
    super.scalacOptions() ++ scalacOptionsFor(scalaVersion())
  }
}

trait BaseScalaNoPublishModule extends BaseModule with ScalaVersionModule {

  override def scalacPluginIvyDeps = super.scalacPluginIvyDeps() ++ Agg(
    ivy"org.typelevel:::kind-projector:0.13.2"
  )
}

trait BaseScalaModule extends BaseScalaNoPublishModule with BasePublishModule
trait BaseScalaJSModule extends BaseScalaModule with ScalaJSModule {
  def scalaJSVersion = "1.11.0"
  def moduleKind = ModuleKind.CommonJSModule
}


trait BaseJavaNoPublishModule extends BaseModule with JavaModule {}

trait BaseJavaModule extends BaseJavaNoPublishModule with BasePublishModule

trait BaseMunitTests extends TestModule.Munit {
  def ivyDeps =
    Agg(
      ivy"org.scalameta::munit::1.0.0-M7",
      ivy"org.scalameta::munit-scalacheck::1.0.0-M7"
    )
}

object `json-schema` extends BaseScalaModule {
  def moduleDeps = Seq(
    openapi
  )

  def ivyDeps = Agg(
    Deps.circe.jawn,
    Deps.everit.jsonSchema
  )

  object tests extends this.Tests with TestModule.Munit {
    def ivyDeps = Agg(
      Deps.munit,
      Deps.smithy.build,
      Deps.lihaoyi.oslib
    )
  }
}

object openapi extends BaseScalaModule {
  def ivyDeps = Deps.swagger.parser ++ Agg(
    Deps.smithy.model,
    Deps.smithy.build,
    Deps.cats.mtl,
    Deps.ciString,
    Deps.slf4j,
    Deps.alloy.core
  )

  def moduleDeps = Seq(
    traits
  )

  object tests extends this.Tests with TestModule.Munit {
    def ivyDeps = Agg(
      Deps.munit,
      Deps.smithy.build
    )
  }
}

object cli extends BaseScalaModule {
  def ivyDeps = Agg(
    Deps.decline,
    Deps.coursier,
    Deps.lihaoyi.oslib,
    Deps.smithy.build
  )

  def moduleDeps = Seq(openapi, proto.core, `json-schema`,formatter.jvm)

  def runProtoAux = T.task { (inputs: List[Path], output: Path) =>
    val inputArgs = inputs.flatMap { p =>
      "--input" :: p.toString() :: Nil
    }.toList
    val cmd = List("smithy-to-proto")
    val args = cmd ++ inputArgs ++ List(output.toString)

    mill.modules.Jvm.runSubprocess(
      finalMainClass(),
      runClasspath().map(_.path),
      mainArgs = args
    )
  }
}

object formatter extends BaseModule { outer =>
  val deps = Agg(
    ivy"org.typelevel::cats-parse::0.3.8"
  )

  object jvm extends BaseScalaModule {
    override def ivyDeps = T { super.ivyDeps() ++ deps }
    override def millSourcePath = outer.millSourcePath
  }

  object js extends BaseScalaJSModule {
    override def ivyDeps = T { super.ivyDeps() ++ deps }
    override def millSourcePath = outer.millSourcePath

    def jsSources = T.sources { millSourcePath / "src-js" }

    override def sources: Sources = T.sources {
      super.sources() ++ jsSources()
    }
  }
}

object traits extends BaseJavaModule {
  def ivyDeps = Agg(
    Deps.smithy.model
  )

  /** Exclude smithy file from source jars to avoid conflict with smithy files
    * packaged into the main jar (happens when scanning the classpath via the
    * ModelAssembler if sources jars were resolved).
    */
  override def sourceJar: T[PathRef] = T {
    def underMetaInfSmithy(p: os.RelPath): Boolean =
      Seq("META-INF", "smithy").forall(p.segments.contains)

    Jvm.createJar(
      (allSources() ++ resources())
        .map(_.path)
        .filter(os.exists),
      manifest(),
      fileFilter = (_, relPath) => !underMetaInfSmithy(relPath)
    )
  }

  object tests extends this.Tests with ScalaVersionModule with BaseMunitTests
}

object `readme-validator` extends BaseScalaNoPublishModule {
  def moduleDeps = Seq(openapi, proto.core, `json-schema`)

  def ivyDeps = Agg(
    Deps.cats.parse,
    Deps.lihaoyi.oslib
  )

  def readmeFile = T.sources { os.pwd / "README.md" }

  def validate() = T.command {
    val args = Seq(readmeFile().head.path.toString)
    mill.modules.Jvm.runSubprocess(
      finalMainClass(),
      runClasspath().map(_.path),
      mainArgs = args
    )
  }
}
object proto extends Module {

  object core extends BaseScalaModule {
    def ivyDeps = Agg(
      Deps.smithy.model,
      Deps.alloy.core
    )
    def moduleDeps = Seq(traits, transitive)
    object tests extends this.Tests with TestModule.Munit with ScalaPBModule {
      def ivyDeps = Agg(
        Deps.munit,
        Deps.smithy.build,
        Deps.scalapb.compilerPlugin,
        Deps.scalapb.protocCache
      )
      def scalaPBVersion = Deps.scalapb.version

      def protobufDefinitions = T.sources { Seq(scalaPBUnpackProto()) }

      def resources = T.sources {
        super.resources() ++ protobufDefinitions()
      }
    }
  }

  object examples extends BaseScalaModule with ScalaPBModule {
    def scalaPBVersion = Deps.scalapb.version

    def smithyFiles = T.sources {
      os.walk(millSourcePath / "smithy", skip = !_.last.endsWith(".smithy"))
        .map(p => PathRef(p))
    }

    def cliRunOutput = millSourcePath / "protobuf"

    def scalaPBSources = T.sources { runCli()() }

    // required to include wrappers proto definitions
    def scalaPBIncludePath = T.sources { Seq(scalaPBUnpackProto()) }

    def runCli() = T.command {
      val input = smithyFiles().toList.map(_.path)
      val f = cli.runProtoAux()
      f(input, cliRunOutput)
      cliRunOutput
    }

    def ivyDeps = Agg(
      Deps.grpc.netty,
      Deps.grpc.services,
      Deps.scalapb.runtimeGrpc
    )
  }
}
object transitive extends BaseScalaModule {
  def ivyDeps = Agg(
    Deps.smithy.model,
    Deps.smithy.build,
    Deps.smithy.diff
  )
  object tests extends Tests with BaseMunitTests
}

object Deps {
  object alloy {
    val core = ivy"com.disneystreaming.alloy:alloy-core:0.1.2"
  }
  object circe {
    val jawn = ivy"io.circe::circe-jawn:0.14.3"
  }
  object everit {
    val jsonSchema = ivy"com.github.erosb:everit-json-schema:1.14.1"
  }
  val slf4j =
    ivy"org.slf4j:slf4j-nop:2.0.4" // needed since swagger-parser relies on slf4j-api
  object swagger {
    val parser = Agg(
<<<<<<< HEAD
      ivy"io.swagger.parser.v3:swagger-parser:2.1.8",
=======
      ivy"io.swagger.parser.v3:swagger-parser:2.1.9",
>>>>>>> cf6020bb
      // included to override the version brought in by swagger-parser which has a vulnerability
      ivy"org.mozilla:rhino:1.7.14"
    )
  }
  object smithy {
    val version = "1.26.0"
    val model = ivy"software.amazon.smithy:smithy-model:$version"
    val build = ivy"software.amazon.smithy:smithy-build:$version"
    val diff = ivy"software.amazon.smithy:smithy-diff:$version"
  }
  object cats {
    val mtl = ivy"org.typelevel::cats-mtl:1.3.0"
    val parse = ivy"org.typelevel::cats-parse:0.3.8"
  }
  val ciString = ivy"org.typelevel::case-insensitive:1.3.0"
  val decline = ivy"com.monovore::decline:2.4.0"
  object lihaoyi {
    val oslib = ivy"com.lihaoyi::os-lib:0.8.1"
  }

  val munit = ivy"org.scalameta::munit:0.7.29"
  object grpc {
    val version = "1.42.1"
    val netty = ivy"io.grpc:grpc-netty:$version"
    val services = ivy"io.grpc:grpc-services:$version"
  }
  object scalapb {
    val version = "0.11.10"
    val runtimeGrpc = ivy"com.thesamet.scalapb::scalapb-runtime-grpc:$version"
    val compilerPlugin =
      ivy"com.thesamet.scalapb::compilerplugin:$version"
    val protocCache = ivy"com.thesamet.scalapb::protoc-cache-coursier:0.9.6"
  }
  val coursier = ivy"io.get-coursier::coursier:2.0.16"
}

case class ScalaVersion(maj: Int, min: Int, patch: Int)
object ScalaVersion {
  def apply(scalaVersion: String): ScalaVersion = scalaVersion match {
    case ReleaseVersion(major, minor, patch) =>
      ScalaVersion(major.toInt, minor.toInt, patch.toInt)
    case MinorSnapshotVersion(major, minor, patch) =>
      ScalaVersion(major.toInt, minor.toInt, patch.toInt)
    case DottyVersion("0", minor, patch) =>
      ScalaVersion(3, minor.toInt, patch.toInt)
  }

  implicit lazy val ordering: Ordering[ScalaVersion] =
    (x: ScalaVersion, y: ScalaVersion) => {
      if (
        x.maj > y.maj || (x.maj == y.maj && x.min > y.min) || (x.maj == y.maj && x.min == y.min && x.patch > y.patch)
      ) 1
      else if (
        x.maj < y.maj || (x.maj == y.maj && x.min < y.min) || (x.maj == y.maj && x.min == y.min && x.patch < y.patch)
      ) -1
      else 0
    }
}

val v211 = ScalaVersion(2, 11, 0)
val v212 = ScalaVersion(2, 12, 0)
val v213 = ScalaVersion(2, 13, 0)
val v300 = ScalaVersion(3, 0, 0)

case class ScalacOption(
    name: String,
    isSupported: ScalaVersion => Boolean = _ => true
)

// format: off
private val allScalacOptions = Seq(
  ScalacOption("-Xsource:3", isSupported = version => v211 <= version || version < v300),                                                                     // Treat compiler input as Scala source for the specified version, see scala/bug#8126.
  ScalacOption("-deprecation", isSupported = version => version < v213 || v300 <= version),                                // Emit warning and location for usages of deprecated APIs. Not really removed but deprecated in 2.13.
  ScalacOption("-migration", isSupported = v300 <= _),                                                                     // Emit warning and location for migration issues from Scala 2.
  ScalacOption("-explaintypes", isSupported = _ < v300),                                                                   // Explain type errors in more detail.
  ScalacOption("-explain-types", isSupported = v300 <= _),                                                                 // Explain type errors in more detail.
  ScalacOption("-explain", isSupported = v300 <= _),                                                                       // Explain errors in more detail.
  ScalacOption("-feature"),                                                                                                // Emit warning and location for usages of features that should be imported explicitly.
  ScalacOption("-language:existentials", isSupported = _ < v300),                                                          // Existential types (besides wildcard types) can be written and inferred
  ScalacOption("-language:experimental.macros", isSupported = _ < v300),                                                   // Allow macro definition (besides implementation and application)
  ScalacOption("-language:higherKinds", isSupported = _ < v300),                                                           // Allow higher-kinded types
  ScalacOption("-language:implicitConversions", isSupported = _ < v300),                                                   // Allow definition of implicit functions called views
  ScalacOption("-language:existentials,experimental.macros,higherKinds,implicitConversions", isSupported = v300 <= _),     // the four options above, dotty style
  ScalacOption("-unchecked"),                                                                                              // Enable additional warnings where generated code depends on assumptions.
  ScalacOption("-Xcheckinit", isSupported = _ < v300),                                                                     // Wrap field accessors to throw an exception on uninitialized access.
  ScalacOption("-Xfatal-warnings"),                                                                                        // Fail the compilation if there are any warnings.
  ScalacOption("-Xlint", isSupported = _ < v211),                                                                          // Used to mean enable all linting options but now the syntax for that is different (-Xlint:_ I think)
  ScalacOption("-Xlint:adapted-args", isSupported = version => v211 <= version && version < v300),                         // Warn if an argument list is modified to match the receiver.
  ScalacOption("-Xlint:by-name-right-associative", isSupported = version => v211 <= version && version < v213),            // By-name parameter of right associative operator.
  ScalacOption("-Xlint:constant", isSupported = version => v212 <= version && version < v300),                             // Evaluation of a constant arithmetic expression results in an error.
  ScalacOption("-Xlint:delayedinit-select", isSupported = version => v211 <= version && version < v300),                   // Selecting member of DelayedInit.
  ScalacOption("-Xlint:deprecation", isSupported = version => v213 <= version && version < v300),                          // Emit warning and location for usages of deprecated APIs.
  ScalacOption("-Xlint:doc-detached", isSupported = version => v211 <= version && version < v300),                         // A Scaladoc comment appears to be detached from its element.
  ScalacOption("-Xlint:inaccessible", isSupported = version => v211 <= version && version < v300),                         // Warn about inaccessible types in method signatures.
  ScalacOption("-Xlint:infer-any", isSupported = version => v211 <= version && version < v300),                            // Warn when a type argument is inferred to be `Any`.
  ScalacOption("-Xlint:missing-interpolator", isSupported = version => v211 <= version && version < v300),                 // A string literal appears to be missing an interpolator id.
  ScalacOption("-Xlint:nullary-override", isSupported = version => v211 <= version && version < ScalaVersion(2, 13, 3)),   // Warn when non-nullary `def f()' overrides nullary `def f'.
  ScalacOption("-Xlint:nullary-unit", isSupported = version => v211 <= version && version < v300),                         // Warn when nullary methods return Unit.
  ScalacOption("-Xlint:option-implicit", isSupported = version => v211 <= version && version < v300),                      // Option.apply used implicit view.
  ScalacOption("-Xlint:package-object-classes", isSupported = version => v211 <= version && version < v300),               // Class or object defined in package object.
  ScalacOption("-Xlint:poly-implicit-overload", isSupported = version => v211 <= version && version < v300),               // Parameterized overloaded implicit methods are not visible as view bounds.
  ScalacOption("-Xlint:private-shadow", isSupported = version => v211 <= version && version < v300),                       // A private field (or class parameter) shadows a superclass field.
  ScalacOption("-Xlint:stars-align", isSupported = version => v211 <= version && version < v300),                          // Pattern sequence wildcard must align with sequence component.
  ScalacOption("-Xlint:type-parameter-shadow", isSupported = version => v211 <= version && version < v300),                // A local type parameter shadows a type already in scope.
  ScalacOption("-Xlint:unsound-match", isSupported = version => v211 <= version && version < v213),                        // Pattern match may not be typesafe.
  ScalacOption("-Wunused:nowarn", isSupported = version => v213 <= version && version < v300),                             // Ensure that a `@nowarn` annotation actually suppresses a warning.
  ScalacOption("-Yno-adapted-args", isSupported = _ < v213),                                                               // Do not adapt an argument list (either by inserting () or creating a tuple) to match the receiver.
  ScalacOption("-Ywarn-dead-code", isSupported = _ < v213),                                                                // Warn when dead code is identified.
  ScalacOption("-Wdead-code", isSupported = version => v213 <= version && version < v300),                                 // ^ Replaces the above
  ScalacOption("-Ywarn-extra-implicit", isSupported = version => v212 <= version && version < v213),                       // Warn when more than one implicit parameter section is defined.
  ScalacOption("-Wextra-implicit", isSupported = version => v213 <= version && version < v300),                            // ^ Replaces the above
  ScalacOption("-Ywarn-inaccessible", isSupported = _ < v211),                                                             // Warn about inaccessible types in method signatures. Alias for -Xlint:inaccessible so can be removed as of 2.11.
  ScalacOption("-Ywarn-nullary-override", isSupported = _ < v213),                                                         // Warn when non-nullary `def f()' overrides nullary `def f'.
  ScalacOption("-Ywarn-nullary-unit", isSupported = _ < v213),                                                             // Warn when nullary methods return Unit.
  ScalacOption("-Ywarn-numeric-widen", isSupported = _ < v213),                                                            // Warn when numerics are widened.
  ScalacOption("-Wnumeric-widen", isSupported = version => v213 <= version && version < v300),                             // ^ Replaces the above
  ScalacOption("-Xlint:implicit-recursion", isSupported = version => ScalaVersion(2, 13, 3) <= version && version < v300), // Warn when an implicit resolves to an enclosing self-definition
  ScalacOption("-Ywarn-unused", isSupported = version => v211 <= version && version < v212),                               // Warn when local and private vals, vars, defs, and types are unused.
  ScalacOption("-Ywarn-unused-import", isSupported = version => v211 <= version && version < v212),                        // Warn if an import selector is not referenced.
  ScalacOption("-Ywarn-unused:implicits", isSupported = version => v212 <= version && version < v213),                     // Warn if an implicit parameter is unused.
  ScalacOption("-Wunused:implicits", isSupported = version => v213 <= version && version < v300),                          // ^ Replaces the above
  ScalacOption("-Wunused:explicits", isSupported = version => v213 <= version && version < v300),                          // Warn if an explicit parameter is unused.
  ScalacOption("-Ywarn-unused:imports", isSupported = version => v212 <= version && version < v213),                       // Warn if an import selector is not referenced.
  ScalacOption("-Wunused:imports", isSupported = version => v213 <= version && version < v300),                            // ^ Replaces the above
  ScalacOption("-Ywarn-unused:locals", isSupported = version => v212 <= version && version < v213),                        // Warn if a local definition is unused.
  ScalacOption("-Wunused:locals", isSupported = version => v213 <= version && version < v300),                             // ^ Replaces the above
  ScalacOption("-Ywarn-unused:params", isSupported = version => v212 <= version && version < v213),                        // Warn if a value parameter is unused.
  ScalacOption("-Wunused:params", isSupported = version => v213 <= version && version < v300),                             // ^ Replaces the above
  ScalacOption("-Ywarn-unused:patvars", isSupported = version => v212 <= version && version < v213),                       // Warn if a variable bound in a pattern is unused.
  ScalacOption("-Wunused:patvars", isSupported = version => v213 <= version && version < v300),                            // ^ Replaces the above
  ScalacOption("-Ywarn-unused:privates", isSupported = version => v212 <= version && version < v213),                      // Warn if a private member is unused.
  ScalacOption("-Wunused:privates", isSupported = version => v213 <= version && version < v300),                           // ^ Replaces the above
  ScalacOption("-Ywarn-value-discard", isSupported = _ < v213),                                                            // Warn when non-Unit expression results are unused.
  ScalacOption("-Wvalue-discard", isSupported = version => v213 <= version && version < v300),                             // ^ Replaces the above
  ScalacOption("-Ykind-projector", isSupported = v300 <= _),                                                               // Enables a subset of kind-projector syntax (see https://github.com/lampepfl/dotty/pull/7775)
  ScalacOption("-Vimplicits", isSupported = version => ScalaVersion(2, 13, 6) <= version && version < v300),               // Enables the tek/splain features to make the compiler print implicit resolution chains when no implicit value can be found
  ScalacOption("-Vtype-diffs", isSupported = version => ScalaVersion(2, 13, 6) <= version && version < v300),              // Enables the tek/splain features to turn type error messages (found: X, required: Y) into colored diffs between the two types
  ScalacOption("-Ypartial-unification", isSupported = version => ScalaVersion(2, 11, 9) <= version && version < v213)      // Enable partial unification in type constructor inference
)
// format: off

def scalacOptionsFor(scalaVersion: String): Seq[String] = {
  val commonOpts = Seq("-encoding", "utf8")
  val scalaVer = ScalaVersion(scalaVersion)
  val versionedOpts = allScalacOptions.filter(_.isSupported(scalaVer)).map(_.name)

  commonOpts ++ versionedOpts
}<|MERGE_RESOLUTION|>--- conflicted
+++ resolved
@@ -346,11 +346,7 @@
     ivy"org.slf4j:slf4j-nop:2.0.4" // needed since swagger-parser relies on slf4j-api
   object swagger {
     val parser = Agg(
-<<<<<<< HEAD
-      ivy"io.swagger.parser.v3:swagger-parser:2.1.8",
-=======
       ivy"io.swagger.parser.v3:swagger-parser:2.1.9",
->>>>>>> cf6020bb
       // included to override the version brought in by swagger-parser which has a vulnerability
       ivy"org.mozilla:rhino:1.7.14"
     )
