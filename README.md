<!-- Using `yzhang.markdown-all-in-one` VS Code extension to create the table of contents -->
# Smithy Translate <!-- omit in toc -->

Tooling that enables converting to and from Smithy.

_Note: this library is published to work on Java 8 and above. However, you will need to use Java 11 or above to work on the library as a contributor. This is due to some of the build flags that we use._

## Table of Contents <!-- omit in toc -->

- [Alloy](#alloy)
- [CLI](#cli)
  - [Installation](#installation)
- [OpenAPI](#openapi)
  - [CLI Usage](#cli-usage)
  - [Capabilities and Design](#capabilities-and-design)
    - [Primitives](#primitives)
    - [Aggregate Shapes](#aggregate-shapes)
      - [Structure](#structure)
      - [Untagged Union](#untagged-union)
      - [Tagged Union](#tagged-union)
      - [Discriminated Union](#discriminated-union)
      - [List](#list)
      - [Set](#set)
      - [Map](#map)
    - [Constraints](#constraints)
      - [Enum](#enum)
      - [Pattern](#pattern)
    - [Service Shapes](#service-shapes)
      - [Basic Service](#basic-service)
      - [Service with Error Responses](#service-with-error-responses)
      - [Operation with headers](#operation-with-headers)
      - [Operation with multiple content types](#operation-with-multiple-content-types)
    - [Extensions](#extensions)
- [JSON Schema](#json-schema)
  - [CLI Usage](#cli-usage-1)
  - [Differences from OpenAPI](#differences-from-openapi)
    - [Default Values](#default-values)
    - [Null Values](#null-values)
    - [Maps](#maps)
- [Protobuf](#protobuf)
  - [CLI Usage](#cli-usage-2)
  - [Capabilities and Design](#capabilities-and-design-1)
    - [Primitives](#primitives-1)
    - [Aggregate Types](#aggregate-types)
      - [Structure](#structure-1)
      - [Union](#union)
      - [List](#list-1)
      - [Map](#map-1)
    - [Constraints](#constraints-1)
      - [Enum](#enum-1)
    - [Service Shapes](#service-shapes-1)
      - [Basic Service](#basic-service-1)
  - [Options](#options)
    - [Stringly typed options](#stringly-typed-options)
    - [Example](#example)
<<<<<<< HEAD
- [Formatter](#formatter)
  - [CLI Usage](#cli-usage-3)
  - [Capabilities and Design](#capabilities-and-design)

=======
>>>>>>> cf6020bb

## Alloy

Throughout smithy-translate you will see references to [alloy](https://github.com/disneystreaming/alloy). Alloy is a lightweight library that houses some common smithy shapes that are used across our open source projects such as [smithy4s](https://github.com/disneystreaming/smithy4s). This is to provide better interoperability between our tools at a lower cost to end users.

## CLI

### Installation

You will need to [install coursier](https://get-coursier.io/docs/cli-installation), an artifact fetching library, in order to install the CLI.

```
coursier install --channel https://disneystreaming.github.io/coursier.json smithytranslate
```

Run `smithytranslate --help` for usage information.

## OpenAPI

### CLI Usage

The `smithytranslate` CLI will recursively go through all child directories of the
input directory provided and convert any openapi files ending with an extension of `yaml`,
`yml`, or `json`.

```
> smithytranslate openapi-to-smithy --help

Usage: smithy-translate openapi-to-smithy --input <path> [--input <path>]... [--verboseNames] [--failOnValidationErrors] [--useEnumTraitSyntax] [--outputJson] <directory>

Take Open API specs as input and produce Smithy files as output.

Options and flags:
    --help
        Display this help text.
    --input <path>, -i <path>
        input source files
    --verboseNames
        If set, names of shapes not be simplified and will be as verbose as possible
    --failOnValidationErrors
        If set, abort the conversion if any specs contains a validation error
    --useEnumTraitSyntax
        output enum types with the smithy v1 enum trait (deprecated) syntax
    --outputJson
        changes output format to be json representations of the smithy models
```

Run `smithytranslate openapi-to-smithy --help` for more usage information.

### Capabilities and Design

Because Smithy is a more constrained format than OpenAPI, this conversion is _partial_.
This means that a best effort is made to translate all possible aspects of OpenAPI into
Smithy and errors are outputted when something cannot be translated. When errors are
encountered, the conversion still makes a best effort at converting everything else.
This way, as much of the specification will be translated automatically and the user
can decide how to translate the rest.

OpenAPI 2.x and 3.x are supported as input formats to this converter.

Below are examples of how Smithy Translate converts various OpenAPI constructs into
Smithy.

#### Primitives

| OpenAPI Base Type | OpenAPI Format     | Smithy Shape               | Smithy Trait(s)               |
|-------------------|--------------------|----------------------------|-------------------------------|
| string            |                    | String                     |                               |
| string            | timestamp          | Timestamp                  |                               |
| string            | date-time          | Timestamp                  | @timestampFormat("date-time") |
| string            | date               | Timestamp                  | smithytranslate#dateOnly      |
| string            | uuid               | alloy#UUID                 |                               |
| string            | binary             | Blob                       |                               |
| string            | byte               | Blob                       |                               |
| string            | password           | String                     | @sensitive                    |
| number            | float              | Float                      |                               |
| number            | double             | Double                     |                               |
| number            | double             | Double                     |                               |
| number            |                    | Double                     |                               |
| integer           |                    | Integer                    |                               |
| integer           | int32              | Integer                    |                               |
| integer           | int64              | Long                       |                               |
| boolean           |                    | Boolean                    |                               |
| object            | (empty properties) | Document                   |                               |

#### Aggregate Shapes

##### Structure

OpenAPI:
```yaml
openapi: '3.0.'
info:
  title: doc
  version: 1.0.0
paths: {}
components:
  schemas:
    Testing:
      type: object
      properties:
        myString:
          type: string
        my_int:
          type: integer
      required:
        - myString
```

Smithy:
```smithy
structure Testing {
 @required
 myString: String
 my_int: Integer
}
```

Required properties and nested structures are both supported.

Any properties in the input structure that begin with a number will be prefixed by the letter `n`. This is because smithy does not allow for member names to begin with a number. You can change this with post-processing if you want a different change to be made to names of this nature. Note that this extra `n` will not impact JSON encoding/decoding because we also attach the [JsonName Smithy trait](https://awslabs.github.io/smithy/2.0/spec/protocol-traits.html#jsonname-trait) to these properties. The same thing happens if the member name contains a hyphen. In this case, hyphens are replaced with underscores and a `jsonName` trait is once again added. Note that if the field is a header or query parameter, the `jsonName` annotation is not added since `httpHeader` or `httpQuery` is used instead.

OpenAPI:
```yaml
openapi: '3.0.'
info:
  title: doc
  version: 1.0.0
paths: {}
components:
  schemas:
    Testing:
      type: object
      properties:
        12_twelve:
          type: string
        X-something:
          type: string
```

Smithy:
<<<<<<< HEAD
```smithy
=======
```kotlin
>>>>>>> cf6020bb
structure Testing {
 @jsonName("12_twelve")
 n12_twelve: String
 @jsonName("X-something")
 X_something: String
}
```

##### Untagged Union

The majority of `oneOf` schemas in OpenAPI represent untagged unions.
As such, they will be tagged with the `alloy#untagged`
trait. There are two exceptions to this: tagged unions and discriminated
unions, shown in later examples.

OpenAPI:
```yaml
openapi: '3.0.'
info:
  title: doc
  version: 1.0.0
paths: {}
components:
  schemas:
    Cat:
      type: object
      properties:
        name:
          type: string
    Dog:
      type: object
      properties:
        breed:
          type: string
    TestUnion:
      oneOf:
        - $ref: '#/components/schemas/Cat'
        - $ref: '#/components/schemas/Dog'
```

Smithy:
```smithy
use alloy#untagged

structure Cat {
    name: String
}

structure Dog {
    breed: String
}

@untagged
union TestUnion {
    Cat: Cat,
    Dog: Dog
}
```

##### Tagged Union

Smithy Translate will convert a `oneOf` to a tagged union IF
each of the branches of the `oneOf` targets a structure where
each of those structures contains a single required property.
Note that unions in smithy are tagged by default, so there is
no trait annotation required here.

OpenAPI:
```yaml
openapi: '3.0.'
info:
  title: doc
  version: 1.0.0
paths: {}
components:
  schemas:
    Number:
      type: object
      properties:
        num:
          type: integer
      required:
        - num
    Text:
      type: object
      properties:
        txt:
          type: string
      required:
        - txt
    TestUnion:
      oneOf:
        - $ref: '#/components/schemas/Number'
        - $ref: '#/components/schemas/Text'
```

Smithy:
```smithy
structure Number {
    @required
    num: Integer,
}

structure Text {
    @required
    txt: String,
}

union TestUnion {
    num: Integer,
    txt: String
}
```

Although `TestUnion` is a tagged union that can be represented by directly
targeting the `Integer` and `String` types, `Text` and `Number` are still rendered.
This is because they are top-level schemas and could be used elsewhere.

##### Discriminated Union

A `oneOf` will be converted to a discriminated union IF it
contains the `discriminator` field. Discriminated unions in
Smithy will be denoted using the `alloy#discriminated`
trait. The discriminated trait contains the name of the property
that is used as the discriminator.

OpenAPI:
```yaml
openapi: '3.0.'
info:
  title: doc
  version: 1.0.0
paths: {}
components:
  schemas:
    Cat:
      type: object
      properties:
        name:
          type: string
        pet_type:
          type: string
    Dog:
      type: object
      properties:
        breed:
          type: string
        pet_type:
          type: string
    TestUnion:
      oneOf:
        - $ref: '#/components/schemas/Cat'
        - $ref: '#/components/schemas/Dog'
      discriminator:
        propertyName: pet_type
```

Smithy:
```smithy
use alloy#discriminated

structure Cat {
    name: String,
}

structure Dog {
    breed: String,
}

@discriminated("pet_type")
union TestUnion {
    Cat: Cat,
    Dog: Dog
}
```

##### List

OpenAPI:
```yaml
openapi: '3.0.'
info:
  title: doc
  version: 1.0.0
paths: {}
components:
  schemas:
    StringArray:
      type: array
      items:
        type: string
```

Smithy:
```smithy
list StringArray {
    member: String
}
```

##### Set

OpenAPI:
```yaml
openapi: '3.0.'
info:
  title: doc
  version: 1.0.0
paths: {}
components:
  schemas:
    StringSet:
      type: array
      items:
        type: string
      uniqueItems: true
```

Smithy:
```smithy
@uniqueItems
list StringSet {
    member: String
}
```

##### Map

OpenAPI:
```yaml
openapi: '3.0.'
info:
  title: doc
  version: 1.0.0
paths: {}
components:
  schemas:
    StringStringMap:
      type: object
      additionalProperties:
        type: string
```

Smithy:
```smithy
map StringStringMap {
    key: String,
    value: String
}
```

#### Constraints

##### Enum

Enums can be translated to either Smithy V1 or V2 syntax. You can control this using the `useEnumTraitSyntax` CLI flag.

OpenAPI:
```yaml
openapi: '3.0.'
info:
  title: doc
  version: 1.0.0
paths: {}
components:
  schemas:
    Color:
      type: string
      enum:
        - red
        - green
        - blue
```

Smithy:
```smithy
enum Color {
  red
  green
  blue
}
```

Or if using the `useEnumTraitSyntax` flag:

```smithy
@enum([
 {value: "red"},
 {value: "green"},
 {value: "blue"}
])
string Color
```

##### Pattern

OpenAPI:
```yaml
openapi: '3.0.'
info:
  title: doc
  version: 1.0.0
paths: {}
components:
  schemas:
    MyString:
      type: string
      pattern: '^\d{3}-\d{2}-\d{4}$'
```

Smithy:
```smithy
@pattern("^\\d{3}-\\d{2}-\\d{4}$")
string MyString
```

_Note that `length`, `range`, and `sensitive` traits are also supported,
as indicated in the primitives table above._

#### Service Shapes

##### Basic Service

OpenAPI:
```yaml
openapi: '3.0.'
info:
  title: doc
  version: 1.0.0
paths:
  /test:
    post:
      operationId: testOperationId
      requestBody:
        required: true
        content:
          application/json:
            schema:
              $ref: '#/components/schemas/ObjectIn'
      responses:
        '200':
          description: test
          content:
            application/json:
              schema:
                $ref: '#/components/schemas/ObjectOut'
components:
  schemas:
    ObjectIn:
      type: object
      properties:
        s:
          type: string
      required:
        - s
    ObjectOut:
      type: object
      properties:
        sNum:
          type: integer
```

If provided, such as above, the `operationId` will be used
to inform the naming of the operation and the various shapes it
contains.

Smithy:
```smithy
use smithytranslate#contentType

service FooService {
    operations: [TestOperationId]
}

@http(method: "POST", uri: "/test", code: 200)
operation TestOperationId {
    input: TestOperationIdInput,
    output: TestOperationId200
}

structure ObjectIn {
    @required
    s: String
}

structure ObjectOut {
    sNum: Integer
}

structure TestOperationId200 {
    @httpPayload
    @required
    @contentType("application/json")
    body: ObjectOut
}

structure TestOperationIdInput {
    @httpPayload
    @required
    @contentType("application/json")
    body: ObjectIn
}
```

##### Service with Error Responses

OpenAPI:
```yaml
openapi: '3.0.'
info:
  title: doc
  version: 1.0.0
paths:
  /test:
    get:
      operationId: testOperationId
      responses:
        '200':
          description: test
          content:
            application/json:
              schema:
                $ref: '#/components/schemas/Object'
        '404':
          description: test
          content:
            application/json:
              schema:
                type: object
                properties:
                  message:
                    type: string
components:
  schemas:
    Object:
      type: object
      properties:
        s:
          type: string
      required:
        - s
```

Smithy:
```smithy
use smithytranslate#contentType

service FooService {
    operations: [TestOperationId]
}

@http(method: "GET", uri: "/test", code: 200)
operation TestOperationId {
    input: Unit,
    output: TestOperationId200,
    errors: [TestOperationId404]
}

structure Object {
    @required
    s: String
}

@error("client")
@httpError(404)
structure TestOperationId404 {
    @httpPayload
    @required
    @contentType("application/json")
    body: Body
}

structure Body {
    message: String
}

structure TestOperationId200 {
    @httpPayload
    @required
    @contentType("application/json")
    body: Object
}
```

##### Operation with headers

OpenAPI:
```yaml
openapi: '3.0.'
info:
  title: doc
  version: 1.0.0
paths:
  /test:
    get:
      operationId: testOperationId
      parameters:
        - in: header
          name: X-username
          schema:
            type: string
      responses:
        '200':
          description: test
          headers:
            X-RateLimit-Limit:
              schema:
                type: integer
          content:
            application/json:
              schema:
                $ref: '#/components/schemas/Object'
components:
  schemas:
    Object:
      type: object
      properties:
        s:
          type: string
      required:
        - s
```

Smithy:
```smithy
use smithytranslate#contentType

service FooService {
    operations: [TestOperationId]
}

@http(method: "GET", uri: "/test", code: 200)
operation TestOperationId {
    input: TestOperationIdInput,
    output: TestOperationId200
}

structure TestOperationIdInput {
    @httpHeader("X-username")
    X_username: String
}

structure Object {
    @required
    s: String,
}

structure TestOperationId200 {
    @httpPayload
    @required
    @contentType("application/json")
    body: Object,
    @httpHeader("X-RateLimit-Limit")
    X_RateLimit_Limit: Integer
}
```

##### Operation with multiple content types

Operations in OpenAPI may contain more than one
content type. This is represented in smithy using a
`union` with a special `contentTypeDiscriminated` trait.
This trait indicates that the members of the union are
discriminated from one another using the `Content-Type`
header. Each member of the union is annotated with the `contentType`
trait. This trait indicates which content type refers to each
specific branch of the union.

OpenAPI:
```yaml
openapi: '3.0.'
info:
  title: doc
  version: 1.0.0
paths:
  /test:
    post:
      operationId: testOperationId
      requestBody:
        required: true
        content:
          application/octet-stream:
            schema:
              type: string
              format: binary
          application/json:
            schema:
              type: object
              properties:
                s:
                  type: string
      responses:
        '200':
          description: test
          content:
            application/octet-stream:
              schema:
                type: string
                format: binary
            application/json:
              schema:
                type: object
                properties:
                  s:
                    type: string
```

Smithy:
```smithy
use smithytranslate#contentTypeDiscriminated
use smithytranslate#contentType

service FooService {
    operations: [TestOperationId]
}

@http(method: "POST", uri: "/test", code: 200)
operation TestOperationId {
    input: TestOperationIdInput,
    output: TestOperationId200
}

structure TestOperationIdInput {
    @httpPayload
    @required
    body: TestOperationIdInputBody
}

structure TestOperationId200 {
    @httpPayload
    @required
    body: TestOperationId200Body
}

@contentTypeDiscriminated
union TestOperationId200Body {
    @contentType("application/octet-stream")
    applicationOctetStream: Blob,
    @contentType("application/json")
    applicationJson: TestOperationId200BodyApplicationJson
}

structure TestOperationId200BodyApplicationJson {
    s: String
}

@contentTypeDiscriminated
union TestOperationIdInputBody {
  @contentType("application/octet-stream")
  applicationOctetStream: Blob,
  @contentType("application/json")
  applicationJson: TestOperationIdInputBodyApplicationJson
}

structure TestOperationIdInputBodyApplicationJson {
  s: String
}
```

#### Extensions

[OpenAPI extensions](https://swagger.io/docs/specification/openapi-extensions/) are preserved in the output
Smithy model through the use of the `openapiExtensions` trait.

OpenAPI:
```yaml
openapi: '3.0.'
info:
  title: test
  version: '1.0'
paths: {}
components:
  schemas:
    MyString:
      type: string
      x-float: 1.0
      x-string: foo
      x-int: 1
      x-array: [1, 2, 3]
      x-null: null
      x-obj:
        a: 1
        b: 2
```

Smithy:
```smithy
use smithytranslate#openapiExtensions

@openapiExtensions(
 "x-float": 1.0,
 "x-array": [1, 2, 3],
 "x-string": "foo",
 "x-int": 1,
 "x-null": null,
 "x-obj": {
   a: 1,
   b: 2
 }
)
string MyString
```

## JSON Schema

### CLI Usage

```
> smithy-translate json-schema-to-smithy --help

Usage: smithy-translate json-schema-to-smithy --input <path> [--input <path>]... [--verboseNames] [--failOnValidationErrors] [--useEnumTraitSyntax] [--outputJson] <directory>

Take Json Schema specs as input and produce Smithy files as output.

Options and flags:
    --help
        Display this help text.
    --input <path>, -i <path>
        input source files
    --verboseNames
        If set, names of shapes not be simplified and will be as verbose as possible
    --failOnValidationErrors
        If set, abort the conversion if any specs contains a validation error
    --useEnumTraitSyntax
        output enum types with the smithy v1 enum trait (deprecated) syntax
    --outputJson
        changes output format to be json representations of the smithy models
```

Run `smithy-translate json-schema-to-smithy --help` for all usage information.

### Differences from OpenAPI

Most of the functionality of the `OpenAPI => Smithy` conversion is the same for the `JSON Schema => Smithy` one. As such, here
we will outline any differences that exist. Everything else is the same.

#### Default Values

Default values from JSON Schema will be captured in the `smithytranslate#defaultValue` trait. 

JSON Schema:
```json
{
 "$id": "test.json",
 "$schema": "http://json-schema.org/draft-07/schema#",
 "title": "Person",
 "type": "object",
 "properties": {
   "firstName": {
     "type": "string",
     "default": "Sally"
   }
 }
}
```

Smithy:
```smithy
use smithytranslate#defaultValue

structure Person {
 @defaultValue("Sally")
 firstName: String
}
```

_Note, this is a different trait from the Smithy 2.0 `smithy.api#default` trait._

#### Null Values

JSON Schemas allows for declaring types such as `["string", "null"]`. This type declaration 
on a required field means that the value cannot be omitted from the `JSON` payload entirely,
but may be set to `null`. For example:

JSON Schema:
```json
{
  "$id": "test.json",
  "$schema": "http://json-schema.org/draft-07/schema#",
  "title": "Foo",
  "type": "object",
  "properties": {
    "bar": {
      "type": ["string", "null"]
    }
  },
  "required": ["bar"]
}
```

Smithy:
```smithy
use smithytranslate#nullable

structure Foo {
 @required
 @nullable
 bar: String
}
```

In most protocols, the there is likely no difference between an optional field and a nullable optional field.
Similarly, some protocols may not allow for required fields to be nullable. These considerations are left
up to the protocol itself.

#### Maps

JSON Schema doesn't provide a first-class type for defining maps. As such, we translate a commonly-used
convention into map types when encountered. When `patternProperties` is set to have a single entry, `.*`,
we translate that to a smithy map type.

JSON Schema:
```json
{
  "$id": "test.json",
  "$schema": "http://json-schema.org/draft-07/schema#",
  "title": "TestMap",
  "type": "object",
  "patternProperties": {
    ".*": {
      "type": "string"
    }
  }
}
```

Smithy:
```smithy
map TestMap {
 key: String,
 value: String
}
```

## Protobuf

### CLI Usage

```
> smithy-translate smithy-to-proto --help

Usage: smithy-translate smithy-to-proto --input <path> [--input <path>]... [--dependency <string>]... [--repository <string>]... <directory>

Take Smithy definitions as input and produce Proto files as output.

Options and flags:
    --help
        Display this help text.
    --input <path>, -i <path>
        input source files
    --dependency <string>
        Dependencies that contains Smithy definitions.
    --repository <string>
        Specify repositories to fetch dependencies from.
```

Run `smithytranslate smithy-to-proto --help` for more usage information.

### Capabilities and Design

#### Primitives

There are more precises number scalar types in protobuf that don't exist in Smithy. For reference, see [here](https://developers.google.com/protocol-buffers/docs/proto3#scalar). You can still model those using the `@protoNumType` trait. The `@required` trait also has an effect on the final protobuf type because we use Google's wrapper types. See the following table for an exhaustive list:

| Smithy type          | @protoNumType | @required | Proto                        |
| -------------------- | ------------- | --------- | ---------------------------- |
| bigDecimal           | N/A           | N/A       | message { string value = 1 } |
| bigInteger           | N/A           | N/A       | message { string value = 1 } |
| blob                 | N/A           | false     | google.protobuf.BytesValue   |
| blob                 | N/A           | true      | bytes                        |
| boolean              | N/A           | false     | google.protobuf.BoolValue    |
| boolean              | N/A           | true      | bool                         |
| double               | N/A           | false     | google.protobuf.DoubleValue  |
| double               | N/A           | true      | double                       |
| float                | N/A           | false     | google.protobuf.FloatValue   |
| float                | N/A           | true      | float                        |
| integer, byte, short | FIXED         | false     | google.protobuf.Int32Value   |
| integer, byte, short | FIXED         | true      | fixed32                      |
| integer, byte, short | FIXED_SIGNED  | false     | google.protobuf.Int32Value   |
| integer, byte, short | FIXED_SIGNED  | true      | sfixed32                     |
| integer, byte, short | N/A           | true      | google.protobuf.Int32Value   |
| integer, byte, short | N/A           | true      | int32                        |
| integer, byte, short | SIGNED        | false     | google.protobuf.Int32Value   |
| integer, byte, short | SIGNED        | true      | sint32                       |
| integer, byte, short | UNSIGNED      | false     | google.protobuf.UInt32Value  |
| integer, byte, short | UNSIGNED      | true      | uint32                       |
| long                 | FIXED         | false     | google.protobuf.Int64Value   |
| long                 | FIXED         | true      | fixed64                      |
| long                 | FIXED_SIGNED  | false     | google.protobuf.Int64Value   |
| long                 | FIXED_SIGNED  | true      | sfixed64                     |
| long                 | N/A           | true      | google.protobuf.Int64Value   |
| long                 | N/A           | true      | int64                        |
| long                 | SIGNED        | false     | google.protobuf.Int64Value   |
| long                 | SIGNED        | true      | sint64                       |
| long                 | UNSIGNED      | false     | google.protobuf.UInt64Value  |
| long                 | UNSIGNED      | true      | uint64                       |
| string               | N/A           | false     | google.protobuf.StringValue  |
| string               | N/A           | true      | string                       |
| timestamp            | N/A           | N/A       | message { long value = 1 }   |

_Note: we can see from the table that the `@protoNumType` has no effect on non-required integer/long (except `UNSIGNED`). This is because there are no FIXED, FIXED_SIGNED or SIGNED instances in the Google's protobuf wrappers_

#### Aggregate Types

##### Structure

Smithy:
```smithy
structure Testing {
  myString: String,
  myInt: Integer
}
```

Proto:
```proto
import "google/protobuf/wrappers.proto";

message Testing {
  google.protobuf.StringValue myString = 1;
  google.protobuf.Int32Value myInt = 2;
}
```

##### Union

Smithy:
<<<<<<< HEAD
```smithy
=======
```kotlin
structure Union {
  @required
  value: TestUnion
}

>>>>>>> cf6020bb
union TestUnion {
    num: Integer,
    txt: String
}
```

Proto:
```proto
message Union {
  oneof value {
    int32 num = 1;
    string txt = 2;
  }
}
```

##### List

Smithy:
```smithy
list StringArrayType {
    member: String
}
structure StringArray {
    value: StringArrayType
}
```

Proto:
```proto
message StringArray {
  repeated string value = 1;
}
```

##### Map

Smithy:
```smithy
map StringStringMapType {
    key: String,
    value: String
}
structure StringStringMap {
  value: StringStringMapType
}
```

Proto:
```proto
message StringStringMap {
  map<string, string> value = 1;
}
```

#### Constraints

##### Enum

Smithy:
```smithy
enum Color {
    RED
    GREEN
    BLUE
}
```

Proto:
```proto
enum Color {
  RED = 0;
  GREEN = 1;
  BLUE = 2;
}
```

#### Service Shapes

##### Basic Service

Smithy:
```smithy
use alloy.proto#protoEnabled

@protoEnabled
service FooService {
    operations: [Test]
}

@http(method: "POST", uri: "/test", code: 200)
operation Test {
    input: TestInput,
    output: Test200
}

structure InputBody {
    @required
    s: String
}

structure OutputBody {
    sNum: Integer
}

structure Test200 {
    @httpPayload
    @required
    body: OutputBody
}

structure TestInput {
    @httpPayload
    @required
    body: InputBody
}
```

definitions.proto:
```proto
import "google/protobuf/wrappers.proto";

service FooService {
  rpc Test(foo.TestInput) returns (foo.Test200);
}

message InputBody {
  string s = 1;
}

message OutputBody {
  google.protobuf.Int32Value sNum = 1;
}

message Test200 {
  foo.OutputBody body = 1;
}

message TestInput {
  foo.InputBody body = 1;
}
```

### Options

Individual protobuf definitions file (`.proto`) can contain _options_. We support this feature using Smithy's metadata attribute. 

There are a few importing things to notice
<<<<<<< HEAD

1. All options are defined under the metadata key `proto_options`
2. The value is an array. This is because Smithy will concatenate the arrays if the model contains multiple entries
3. Each entry of the array is an object where the keys are the namespace and the values are objects that represent the options
4. Entries for other namespaces are ignored (for example, `demo` in the example below)
5. The object that represents an option can only use `String` as value (see the example below). More detail below.

#### Stringly typed options

We used a `String` to represent the option such as `"true"` for a boolean and `"\"demo\""` for a String because it's the simplest approach to cover all use cases supported by `protoc`. `protoc` supports simple types like you'd expect: `bool`, `int`, `float` and `string`. But it also supports `identifier` which are a reference to some value that `protoc` knows about. For example: `option optimize_for = CODE_SIZE;`. Using a `String` for the value allows us to model this, while keeping thing simple. It allows prevent the users from trying to use `Array`s or `Object` as value for options.

#### Example

The following is an example:

Smithy:
```smithy
$version: "2"

metadata "proto_options" = [{
  "foo": {
      "java_multiple_files": "true",
      "java_package": "\"foo.pkg\""
  },
  "demo": {
      "java_multiple_files": "true"
  }
}]

namespace foo

string MyString
```

Proto:
```proto
syntax = "proto3";

option java_multiple_files = true;
option java_package = "foo.pkg";

package foo;

message MyString {
  string value = 1;
}
```

## formatter


### CLI Usage

The `smithytranslate` CLI will recursively go through all child directories of the
input directory provided and format any Smithy files it finds. The output 

```
> smithytranslate format --help

Usage: smithy-translate format [--no-clobber] <path to Smithy file or directory containing Smithy files>...

validates and formats smithy files

Options and flags:
    --help
        Display this help text.
    --no-clobber
        dont overwrite existing file instead create a new file with the word 'formatted' appended so test.smithy -> test_formatted.smithy
```

### Capabilities and Design
 - The formatter is based off the ABNF defined at [Smithy-Idl-ABNF](https://smithy.io/2.0/spec/idl.html#smithy-idl-abnf) 
 - The formatter assumes the file is a valid Smithy file and must be able to pass the Model Assembler validation , otherwise it will return an error
 - use --no-clobber to create a new file to avoid overwriting the original file
 - actual formatting rules are still WIP and will be updated as the formatter is developed
=======

1. All options are defined under the metadata key `proto_options`
2. The value is an array. This is because Smithy will concatenate the arrays if the model contains multiple entries
3. Each entry of the array is an object where the keys are the namespace and the values are objects that represent the options
4. Entries for other namespaces are ignored (for example, `demo` in the example below)
5. The object that represents an option can only use `String` as value (see the example below). More detail below.

#### Stringly typed options

We used a `String` to represent the option such as `"true"` for a boolean and `"\"demo\""` for a String because it's the simplest approach to cover all use cases supported by `protoc`. `protoc` supports simple types like you'd expect: `bool`, `int`, `float` and `string`. But it also supports `identifier` which are a reference to some value that `protoc` knows about. For example: `option optimize_for = CODE_SIZE;`. Using a `String` for the value allows us to model this, while keeping thing simple. It allows prevent the users from trying to use `Array`s or `Object` as value for options.

#### Example

The following is an example:

Smithy:
```kotlin
$version: "2"

metadata "proto_options" = [{
  "foo": {
      "java_multiple_files": "true",
      "java_package": "\"foo.pkg\""
  },
  "demo": {
      "java_multiple_files": "true"
  }
}]

namespace foo

string MyString
```

Proto:
```proto
syntax = "proto3";

option java_multiple_files = true;
option java_package = "foo.pkg";

package foo;

message MyString {
  string value = 1;
}
```
>>>>>>> cf6020bb
<|MERGE_RESOLUTION|>--- conflicted
+++ resolved
@@ -53,13 +53,10 @@
   - [Options](#options)
     - [Stringly typed options](#stringly-typed-options)
     - [Example](#example)
-<<<<<<< HEAD
 - [Formatter](#formatter)
   - [CLI Usage](#cli-usage-3)
   - [Capabilities and Design](#capabilities-and-design)
 
-=======
->>>>>>> cf6020bb
 
 ## Alloy
 
@@ -201,11 +198,7 @@
 ```
 
 Smithy:
-<<<<<<< HEAD
-```smithy
-=======
-```kotlin
->>>>>>> cf6020bb
+```smithy
 structure Testing {
  @jsonName("12_twelve")
  n12_twelve: String
@@ -1133,16 +1126,12 @@
 ##### Union
 
 Smithy:
-<<<<<<< HEAD
-```smithy
-=======
-```kotlin
+```smithy
 structure Union {
   @required
   value: TestUnion
 }
 
->>>>>>> cf6020bb
 union TestUnion {
     num: Integer,
     txt: String
@@ -1291,7 +1280,6 @@
 Individual protobuf definitions file (`.proto`) can contain _options_. We support this feature using Smithy's metadata attribute. 
 
 There are a few importing things to notice
-<<<<<<< HEAD
 
 1. All options are defined under the metadata key `proto_options`
 2. The value is an array. This is because Smithy will concatenate the arrays if the model contains multiple entries
@@ -1308,7 +1296,7 @@
 The following is an example:
 
 Smithy:
-```smithy
+```kotlin
 $version: "2"
 
 metadata "proto_options" = [{
@@ -1366,53 +1354,4 @@
  - The formatter is based off the ABNF defined at [Smithy-Idl-ABNF](https://smithy.io/2.0/spec/idl.html#smithy-idl-abnf) 
  - The formatter assumes the file is a valid Smithy file and must be able to pass the Model Assembler validation , otherwise it will return an error
  - use --no-clobber to create a new file to avoid overwriting the original file
- - actual formatting rules are still WIP and will be updated as the formatter is developed
-=======
-
-1. All options are defined under the metadata key `proto_options`
-2. The value is an array. This is because Smithy will concatenate the arrays if the model contains multiple entries
-3. Each entry of the array is an object where the keys are the namespace and the values are objects that represent the options
-4. Entries for other namespaces are ignored (for example, `demo` in the example below)
-5. The object that represents an option can only use `String` as value (see the example below). More detail below.
-
-#### Stringly typed options
-
-We used a `String` to represent the option such as `"true"` for a boolean and `"\"demo\""` for a String because it's the simplest approach to cover all use cases supported by `protoc`. `protoc` supports simple types like you'd expect: `bool`, `int`, `float` and `string`. But it also supports `identifier` which are a reference to some value that `protoc` knows about. For example: `option optimize_for = CODE_SIZE;`. Using a `String` for the value allows us to model this, while keeping thing simple. It allows prevent the users from trying to use `Array`s or `Object` as value for options.
-
-#### Example
-
-The following is an example:
-
-Smithy:
-```kotlin
-$version: "2"
-
-metadata "proto_options" = [{
-  "foo": {
-      "java_multiple_files": "true",
-      "java_package": "\"foo.pkg\""
-  },
-  "demo": {
-      "java_multiple_files": "true"
-  }
-}]
-
-namespace foo
-
-string MyString
-```
-
-Proto:
-```proto
-syntax = "proto3";
-
-option java_multiple_files = true;
-option java_package = "foo.pkg";
-
-package foo;
-
-message MyString {
-  string value = 1;
-}
-```
->>>>>>> cf6020bb
+ - actual formatting rules are still WIP and will be updated as the formatter is developed